--- conflicted
+++ resolved
@@ -251,11 +251,7 @@
     let args: Args = argh::from_env();
 
     let image_width: f64 = 600.0;
-<<<<<<< HEAD
-    let grid_cardinality = 16;
-=======
     let grid_cardinality = 16_usize;
->>>>>>> 1528e5c5
     let margin = 50.0;
 
     let grid: Vec<Vec<Tile>> = fill_grid(grid_cardinality, grid_cardinality);
